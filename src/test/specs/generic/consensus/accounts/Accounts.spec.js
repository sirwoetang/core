--- conflicted
+++ resolved
@@ -19,19 +19,8 @@
     it('can apply and revert a block', (done) => {
         // prepare everything and serialize accountstree
         async function test() {
-<<<<<<< HEAD
-            const accounts = await Accounts.createVolatile();
-            const accountState = new Account(new Balance(10, 0));
-
-            for (let i = 3; i > 0; i--) {
-                const senderPubKey = PublicKey.unserialize(BufferUtils.fromBase64(Dummy[`publicKey${i}`]));
-                const addr = await senderPubKey.toAddress(); // eslint-disable-line no-await-in-loop
-                await accounts._tree.put(addr, accountState); // eslint-disable-line no-await-in-loop
-            }
-=======
             const testBlockchain = await TestBlockchain.createVolatileTest(0);
             const accounts = testBlockchain._accounts;
->>>>>>> 494c44ac
 
             const accountsHash1 = await accounts.hash();
             const block = await testBlockchain.createBlock();
